--- conflicted
+++ resolved
@@ -248,13 +248,8 @@
         "    data_dir=Path(\".\"),\n",
         "    keep_existing_results=False,\n",
         "    recompile_padding=1.0,\n",
-<<<<<<< HEAD
         "    rank_by=\"auto\",\n",
-        "    pair_mode=\"unpaired+paired\",\n",
-=======
-        "    rank_mode=\"auto\",\n",
         "    pair_mode=pair_mode,\n",
->>>>>>> 15bf1c06
         "    stop_at_score=float(100),\n",
         "    prediction_callback=prediction_callback,\n",
         ")"
