--- conflicted
+++ resolved
@@ -194,12 +194,7 @@
             input_features = processed_feature_dict
 
         start = time.time()
-<<<<<<< HEAD
-=======
-
-        prediction_result, (_, _) = model_runner.predict(input_features)
-
->>>>>>> ad0be3a8
+
         # The original alphafold only returns the prediction_result,
         # but our patched alphafold also returns a tuple (recycles,tol)
         prediction_result, recycles = model_runner.predict(input_features)
@@ -214,7 +209,6 @@
         else:
             mean_score = mean_ptm
 
-<<<<<<< HEAD
         if is_complex:
             logger.info(
                 f"{model_name} took {prediction_time:.1f}s ({recycles[0]} recycles) "
@@ -225,11 +219,6 @@
                 f"{model_name} took {prediction_time:.1f}s ({recycles[0]} recycles) "
                 f"with pLDDT {mean_plddt:.3g}"
             )
-=======
-        logger.info(
-            f"{model_name} took {prediction_time:.1f}s with pLDDT {mean_plddt :.1f}"
-        )
->>>>>>> ad0be3a8
         final_atom_mask = prediction_result["structure_module"]["final_atom_mask"]
         b_factors = prediction_result["plddt"][:, None] * final_atom_mask
         if is_complex and model_type == "AlphaFold2-ptm":
